#!/usr/bin/env bash

data_dir="data/NELL-995"
model="point"
group_examples_by_query="False"
use_action_space_bucketing="True"

bandwidth=256
entity_dim=200
relation_dim=200
history_dim=200
history_num_layers=3
num_rollouts=20
num_rollout_steps=3
num_epochs=1000
num_wait_epochs=100
num_peek_epochs=2
bucket_interval=5
batch_size=2
train_batch_size=2
dev_batch_size=1
learning_rate=0.001
baseline="n/a"
grad_norm=5
emb_dropout_rate=0.3
ff_dropout_rate=0.1
action_dropout_rate=0.3
action_dropout_anneal_interval=1000
beta=0.05
relation_only="False"
beam_size=128
# CPG Args. -1: No CPG, anything else: CPG
# Network Structure: 1 2 3 --> [1, 2, 3]
# Nothing = [] due to nargs='*'
# in parse args
<<<<<<< HEAD
pg_network_structure=-1
pg_batch_norm=True
pg_batch_norm_momentum=.1
pg_use_bias=False
pg_dropout=.2
=======
pg_network_structure=
pg_dropout=.2
pg_batch_norm=True
pg_batch_norm_momentum=.1
pg_use_bias=False
>>>>>>> 2186e120

num_paths_per_entity=-1
margin=-1<|MERGE_RESOLUTION|>--- conflicted
+++ resolved
@@ -33,19 +33,11 @@
 # Network Structure: 1 2 3 --> [1, 2, 3]
 # Nothing = [] due to nargs='*'
 # in parse args
-<<<<<<< HEAD
-pg_network_structure=-1
-pg_batch_norm=True
-pg_batch_norm_momentum=.1
-pg_use_bias=False
-pg_dropout=.2
-=======
 pg_network_structure=
 pg_dropout=.2
 pg_batch_norm=True
 pg_batch_norm_momentum=.1
 pg_use_bias=False
->>>>>>> 2186e120
 
 num_paths_per_entity=-1
 margin=-1