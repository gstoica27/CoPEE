from __future__ import absolute_import, division, print_function

import logging
import numpy as np
import os
import pickle
import tensorflow as tf
import yaml

import data
from models import ConvE
from metrics import ranking_and_hits
from utils.dict_with_attributes import AttributeDict
from utils import *
# from qa_cpg import data
# from src.qa_cpg.models import ConvE
# from src.qa_cpg.metrics import ranking_and_hits
# from src.qa_cpg.utils.dict_with_attributes import AttributeDict

logger = logging.getLogger(__name__)


def get_id_maps(id_path):
    id_map = {}
    with open(id_path, 'r') as handle:
        for idx, name in handle:
            id_map[idx] = name
    return id_map


def _evaluate(data_iterator, data_iterator_handle, name, summary_writer,
              step, id_rel_map=None, get_relation_metrics=False):
    logger.info('Running %s at step %d...', name, step)
    session.run(data_iterator.initializer)
    mr, mrr, hits, _ = ranking_and_hits(model, eval_path, data_iterator_handle, name, session,
                                     get_relation_metrics=get_relation_metrics, id_rel_map=id_rel_map)

    metrics = {'mr': mr, 'mrr': mrr}

    if cfg.eval.summary_steps is not None:
        summary = tf.Summary()
        for hits_level, hits_value in hits.items():
            summary.value.add(tag=name+'/hits@'+str(hits_level), simple_value=hits_value)
            metrics['hits@'+str(hits_level)] = hits_value
        summary.value.add(tag=name+'/mrr', simple_value=mrr)
        summary.value.add(tag=name+'/mr', simple_value=mr)
        summary_writer.add_summary(summary, step)
        summary_writer.flush()

    return metrics


# Parameters.
use_cpg = False
use_parameter_lookup = True
save_best_embeddings = True
model_load_path = None
get_relation_metrics = False


# Load data.
data_loader = data.KinshipLoader()
# data_loader = data.FB15kLoader(is_test=False, needs_test_set_cleaning=True)

# Load configuration parameters.
if use_cpg:
    model_descr = 'cpg'
elif use_parameter_lookup:
    model_descr = 'param_lookup'
else:
    model_descr = 'plain'
# model_descr = 'cpg' if use_cpg else 'plain'
config_path = 'qa_cpg/configs/config_%s_%s.yaml' % (data_loader.dataset_name, model_descr)
print(config_path)
with open(config_path, 'r') as file:
    cfg_dict = yaml.load(file)
print(cfg_dict)
cfg = AttributeDict(cfg_dict)

# Compose model name based on config params.
model_name = '{}-{}-ent_emb_{}-rel_emb_{}-batch_{}-prop_neg_{}-num_labels_{}-OnePosPerSampl_{}-bn_momentum_{}-eval_{}'.format(
    model_descr,
    data_loader.dataset_name,
    cfg.model.entity_embedding_size,
    cfg.model.relation_embedding_size,
    cfg.training.batch_size,
    cfg.training.prop_negatives,
    cfg.training.num_labels,
    cfg.training.one_positive_label_per_sample,
    cfg.model.batch_norm_momentum,
    cfg.eval.validation_metric)
# Add more CPG-specific params to the model name.
suffix = '-context_batchnorm_{}'.format(cfg.context.context_rel_use_batch_norm) if use_cpg else ''
suffix += '-CLEAN' if data_loader.needs_test_set_cleaning else ''
suffix += ''
model_name += suffix
logger.info('Model name: %s', model_name)

# Create directories for saving downloaded data, summaries, logs and checkpoints.
working_dir = os.path.join(os.getcwd(), 'temp', data_loader.dataset_name)
data_dir = os.path.join(working_dir, 'data')
log_dir = os.path.join(working_dir, 'models', model_name, 'logs')
summaries_dir = os.path.join(working_dir, 'summaries', model_name)
ckpt_dir = os.path.join(working_dir, 'checkpoints', model_name, 'model_weights.ckpt')
os.makedirs(ckpt_dir, exist_ok=True)
ckpt_path = os.path.join(ckpt_dir, 'model_weights.ckpt')
eval_path = os.path.join(working_dir, 'evaluation', model_name)
os.makedirs(eval_path, exist_ok=True)
config_save_dir = os.path.join(working_dir, 'configs', model_name)
os.makedirs(config_save_dir, exist_ok=True)
config_save_path = os.path.join(config_save_dir, 'config.yml')
if save_best_embeddings:
    embed_file = os.path.join(eval_path, 'best_embeddings.ckpt')

# Save the config to file, to keep track of running configuration for the results.
with open(config_save_path, 'w') as outfile:
    yaml.dump(cfg_dict, outfile, default_flow_style=False)

if __name__ == '__main__':
    data_loader.maybe_create_tf_record_files(data_dir)

    # Create the model.
    with tf.device(cfg.training.device):
        # We are using resource variables because due to some implementation details, this allows us to
        # better utilize GPUs while training.
        with tf.variable_scope('variables', use_resource=True):
            model = ConvE(model_descriptors={
                'use_negative_sampling': cfg.training.num_labels is not None,
                'label_smoothing_epsilon': cfg.model.label_smoothing_epsilon,
                'num_ent': data_loader.num_ent,
                'num_rel': data_loader.num_rel,
                'ent_emb_size': cfg.model.entity_embedding_size,
                'rel_emb_size': cfg.model.relation_embedding_size,
                'concat_rel': cfg.model.concat_rel,
                'context_rel_conv': cfg.context.context_rel_conv,
                'context_rel_out':  cfg.context.context_rel_out,
                'context_rel_dropout': cfg.context.context_rel_dropout,
                'context_rel_use_batch_norm': cfg.context.context_rel_use_batch_norm,
                'input_dropout': cfg.model.input_dropout,
                'hidden_dropout': cfg.model.feature_map_dropout,
                'output_dropout': cfg.model.output_dropout,
                'learning_rate': cfg.training.learning_rate,
                'batch_size': cfg.training.batch_size,
                'add_loss_summaries': cfg.eval.add_loss_summaries,
                'add_variable_summaries': cfg.eval.add_variable_summaries,
                'add_tensor_summaries': cfg.eval.add_tensor_summaries,
                'batch_norm_momentum': cfg.model.batch_norm_momentum,
                'batch_norm_train_stats': cfg.model.batch_norm_train_stats,
                'do_parameter_lookup': use_parameter_lookup})

    # Create dataset iterator initializers.
    logger.info('Creating train dataset...')
    train_dataset = data_loader.train_dataset(
        directory=data_dir,
        batch_size=cfg.training.batch_size,
        include_inv_relations=True,
        buffer_size=1024,
        prefetch_buffer_size=16,
        prop_negatives=cfg.training.prop_negatives,
        num_labels=cfg.training.num_labels,
        cache=cfg.training.cache_data,
        one_positive_label_per_sample=cfg.training.one_positive_label_per_sample)
    logger.info('Creating train eval dataset...')
    train_eval_dataset = data_loader.eval_dataset(
        directory=data_dir,
        dataset_type='train',
        batch_size=cfg.training.batch_size,
        include_inv_relations=False,
        buffer_size=1024,
        prefetch_buffer_size=16)
    logger.info('Creating dev dataset...')
    dev_eval_dataset = data_loader.eval_dataset(
        directory=data_dir,
        dataset_type='dev',
        batch_size=cfg.training.batch_size,
        include_inv_relations=False,
        buffer_size=1024,
        prefetch_buffer_size=16)
    logger.info('Creating test dataset...')
    test_eval_dataset = data_loader.eval_dataset(
        directory=data_dir,
        dataset_type='test',
        batch_size=cfg.training.batch_size,
        include_inv_relations=False,
        buffer_size=1024,
        prefetch_buffer_size=16)

    train_iterator = train_dataset.make_one_shot_iterator()
    train_eval_iterator = train_eval_dataset.make_initializable_iterator()
    dev_eval_iterator = dev_eval_dataset.make_initializable_iterator()
    test_eval_iterator = test_eval_dataset.make_initializable_iterator()

    # Log some information.
    logger.info('Number of entities: %d', data_loader.num_ent)
    logger.info('Number of relations: %d', data_loader.num_rel)

    # Create a TensorFlow session and start training.
    config = tf.ConfigProto(allow_soft_placement=True)
    config.gpu_options.allow_growth = True
    session = tf.Session(config=config)
    saver = tf.train.Saver()
    summary_writer = tf.summary.FileWriter(summaries_dir, session.graph)

    # Initialize the values of all variables and the train dataset iterator.
    session.run(tf.global_variables_initializer())

    # Obtain the dataset iterator handles.
    train_iterator_handle = session.run(train_iterator.string_handle())
    train_eval_iterator_handle = session.run(train_eval_iterator.string_handle())
    dev_eval_iterator_handle = session.run(dev_eval_iterator.string_handle())
    test_eval_iterator_handle = session.run(test_eval_iterator.string_handle())

    validation_metric = cfg.eval.validation_metric
<<<<<<< HEAD
    best_metrics_dev = {validation_metric: -np.inf }
    metrics_test_at_best_dev = {validation_metric: -np.inf}
=======
    best_metrics_dev = {validation_metric: -np.inf if validation_metric != 'mr' else np.inf}
    metrics_test_at_best_dev = {validation_metric: -np.inf if validation_metric != 'mrr' else np.inf}
>>>>>>> c443125f
    best_iter = None

    if model_load_path is not None:
        if get_relation_metrics:
            relations_list_path = os.path.join(data_dir, data_loader.dataset_name, 'relations.txt')
            id_rel_map = get_id_maps(relations_list_path)
        else:
            id_rel_map = None
        saver.restore(session, model_load_path)
        _evaluate(test_eval_iterator, test_eval_iterator_handle, 'test_evaluation', summary_writer, 0,
                  get_relation_metrics=get_relation_metrics, id_rel_map=id_rel_map)

    for step in range(cfg.training.max_steps):
        feed_dict = {
            model.is_train: True,
            model.input_iterator_handle: train_iterator_handle}

        if model.summaries is not None and cfg.eval.summary_steps is not None and step % cfg.eval.summary_steps == 0:
            summaries, loss, _ = session.run((model.summaries, model.loss, model.train_op), feed_dict)
            summary_writer.add_summary(summaries, step)
            summary_writer.flush()
        else:
            loss, _ = session.run((model.loss, model.train_op), feed_dict)

        # Log the loss, if necessary.
        if step % cfg.eval.log_steps == 0:
            logger.info('Step %6d | Loss: %10.4f', step, loss)

        # Evaluate, if necessary.
        if step % cfg.eval.eval_steps == 0:
            # Perform evaluation.
            logger.info('Evaluating model with name %s ...', model_name)
            if cfg.eval.eval_on_train:
                _evaluate(train_eval_iterator, train_eval_iterator_handle, 'train_evaluation', summary_writer, step)
            if cfg.eval.eval_on_dev:
                metrics_dev = _evaluate(
                    dev_eval_iterator, dev_eval_iterator_handle, 'dev_evaluation', summary_writer, step)
            if cfg.eval.eval_on_test:
                metrics_test = _evaluate(
                    test_eval_iterator, test_eval_iterator_handle, 'test_evaluation', summary_writer, step)
            if cfg.eval.eval_on_dev and cfg.eval.eval_on_test:
                if best_metrics_dev[validation_metric] < metrics_dev[validation_metric]:
                    best_metrics_dev = metrics_dev
                    metrics_test_at_best_dev = metrics_test
                    best_iter = step
                    if save_best_embeddings:
<<<<<<< HEAD
                        # Save relation and entity embeddings at the best validation point.
=======
                        # Save relation and entity embeddings at the best validation point
>>>>>>> c443125f
                        if not use_parameter_lookup:
                            rel_embed, ent_embed = session.run([model.variables['rel_emb'], model.variables['ent_emb']])
                            pickle.dump([rel_embed, ent_embed], open(embed_file, 'wb'))
                        else:
<<<<<<< HEAD
                            ent_embed = session.run([model.variables['ent_emb']])
                            pickle.dump([ent_embed], open(embed_file, 'wb'))
=======
                            ent_embed = session.run(model.variables['ent_emb'])
                            pickle.dump(ent_embed, open(embed_file, 'wb'))
>>>>>>> c443125f
                logger.info('Best dev %s so far is at step %d. Best dev metrics: %s',
                            validation_metric, best_iter, str(best_metrics_dev))
                logger.info('Test metrics at best dev: %s', str(metrics_test_at_best_dev))

        if step % cfg.eval.ckpt_steps == 0 and step > 0:
            logger.info('Step %d. Saving checkpoint at %s...', step, ckpt_path)
            saver.save(session, ckpt_path)

    if cfg.eval.eval_on_dev and cfg.eval.eval_on_test:
        logger.info('Best dev %s so far is at step %d. Best dev metrics: %s',
                    validation_metric, best_iter, str(best_metrics_dev))
        logger.info('Test metrics at best dev: %s', str(metrics_test_at_best_dev))<|MERGE_RESOLUTION|>--- conflicted
+++ resolved
@@ -7,15 +7,10 @@
 import tensorflow as tf
 import yaml
 
-import data
-from models import ConvE
-from metrics import ranking_and_hits
-from utils.dict_with_attributes import AttributeDict
-from utils import *
-# from qa_cpg import data
-# from src.qa_cpg.models import ConvE
-# from src.qa_cpg.metrics import ranking_and_hits
-# from src.qa_cpg.utils.dict_with_attributes import AttributeDict
+from qa_cpg import data
+from qa_cpg.models import ConvE
+from qa_cpg.metrics import ranking_and_hits
+from qa_cpg.utils.dict_with_attributes import AttributeDict
 
 logger = logging.getLogger(__name__)
 
@@ -71,7 +66,6 @@
     model_descr = 'plain'
 # model_descr = 'cpg' if use_cpg else 'plain'
 config_path = 'qa_cpg/configs/config_%s_%s.yaml' % (data_loader.dataset_name, model_descr)
-print(config_path)
 with open(config_path, 'r') as file:
     cfg_dict = yaml.load(file)
 print(cfg_dict)
@@ -211,13 +205,8 @@
     test_eval_iterator_handle = session.run(test_eval_iterator.string_handle())
 
     validation_metric = cfg.eval.validation_metric
-<<<<<<< HEAD
-    best_metrics_dev = {validation_metric: -np.inf }
-    metrics_test_at_best_dev = {validation_metric: -np.inf}
-=======
     best_metrics_dev = {validation_metric: -np.inf if validation_metric != 'mr' else np.inf}
     metrics_test_at_best_dev = {validation_metric: -np.inf if validation_metric != 'mrr' else np.inf}
->>>>>>> c443125f
     best_iter = None
 
     if model_load_path is not None:
@@ -264,22 +253,13 @@
                     metrics_test_at_best_dev = metrics_test
                     best_iter = step
                     if save_best_embeddings:
-<<<<<<< HEAD
-                        # Save relation and entity embeddings at the best validation point.
-=======
                         # Save relation and entity embeddings at the best validation point
->>>>>>> c443125f
                         if not use_parameter_lookup:
                             rel_embed, ent_embed = session.run([model.variables['rel_emb'], model.variables['ent_emb']])
                             pickle.dump([rel_embed, ent_embed], open(embed_file, 'wb'))
                         else:
-<<<<<<< HEAD
-                            ent_embed = session.run([model.variables['ent_emb']])
-                            pickle.dump([ent_embed], open(embed_file, 'wb'))
-=======
                             ent_embed = session.run(model.variables['ent_emb'])
                             pickle.dump(ent_embed, open(embed_file, 'wb'))
->>>>>>> c443125f
                 logger.info('Best dev %s so far is at step %d. Best dev metrics: %s',
                             validation_metric, best_iter, str(best_metrics_dev))
                 logger.info('Test metrics at best dev: %s', str(metrics_test_at_best_dev))
