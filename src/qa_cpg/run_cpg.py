--- conflicted
+++ resolved
@@ -68,13 +68,8 @@
 get_relation_metrics = True
 
 # Load data.
-<<<<<<< HEAD
-data_loader = data.WN18Loader()
-# data_loader = data.NELL995Loader(is_test=False, needs_test_set_cleaning=True)
-=======
 data_loader = data.FB15k237Loader()
 # data_loader = data.FB15kLoader(is_test=False, needs_test_set_cleaning=True)
->>>>>>> 0e6f4c20
 
 # Load configuration parameters.
 if use_cpg:
@@ -91,9 +86,7 @@
 cfg = AttributeDict(cfg_dict)
 
 # Compose model name based on config params.
-<<<<<<< HEAD
-model_name = get_model_name(cfg, data_loader)
-=======
+#model_name = get_model_name(cfg, data_loader)
 model_name = '{}-{}-ent_emb_{}-rel_emb_{}-batch_{}-prop_neg_{}-num_labels_{}-OnePosPerSampl_{}-bn_momentum_{}-eval_{}'.format(
     model_descr,
     data_loader.dataset_name,
@@ -110,7 +103,6 @@
 suffix += '-CLEAN' if data_loader.needs_test_set_cleaning else ''
 suffix += ''
 model_name += suffix
->>>>>>> 0e6f4c20
 logger.info('Model name: %s', model_name)
 
 # Create directories for saving downloaded data, summaries, logs and checkpoints.
